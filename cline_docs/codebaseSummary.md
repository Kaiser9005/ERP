--- conflicted
+++ resolved
@@ -2,163 +2,44 @@
 
 ### Composants Clés et leurs Interactions
 
-<<<<<<< HEAD
-1. **Backend (FastAPI) :**
-   - API RESTful complète
-   - Authentification JWT (problème création admin)
-   - Services métier implémentés
-   - Tests complets mais non fonctionnels
-=======
--   **Frontend (React)** : Interface utilisateur, gestion des interactions utilisateur, affichage des données. Utilise Vite pour le build et Vitest pour les tests. Situé dans le répertoire `frontend/`.
--   **Backend (FastAPI)** : API RESTful, logique métier, gestion des données, interactions avec la base de données. Situé dans les répertoires `api/`, `core/`, `db/`, `models/`, `schemas/`, et `services/`.
--   **Base de Données (PostgreSQL)** : Stockage persistant des données. Schémas détaillés dans `docs/diagrammes/db_schema.md`. Accès via l'ORM SQLAlchemy.
--   **Services ML** : Services d'analyse et de prédiction.
--   **Serveurs MCP** : Étendent les capacités de l'application avec des outils et services externes.
->>>>>>> c01ec3d4
+-   **Frontend (React)** : Interface utilisateur, gestion des interactions utilisateur, affichage des données.
+-   **Backend (FastAPI)** : API RESTful, logique métier, gestion des données, interactions avec la base de données.
+-   **Base de Données (PostgreSQL)** : Stockage persistant des données.
+-   **Services ML** : Services d'analyse et de prédiction.
 
-2. **Frontend (React) :**
-   - Interface utilisateur complète
-   - Gestion d'état avec Context
-   - Composants modulaires
-   - Tests unitaires implémentés
+### Flux de Données
 
-<<<<<<< HEAD
-3. **Base de Données :**
-   - PostgreSQL avec SQLAlchemy
-   - Migrations Alembic
-   - Modèles complets
-   - Tests d'intégration présents
-
-4. **Services ML :**
-   - Infrastructure complète
-   - Modèles prédictifs
-   - Tests ML implémentés
-   - Intégration avec services métier
-
-### État des Tests
-
-1. **Tests Unitaires :**
-   - Implémentés : ✓
-   - Fonctionnels : ✗
-   - Problèmes :
-     * Syntaxe async/await incorrecte
-     * Imports problématiques
-     * Noms de classes incohérents
-
-2. **Tests d'Intégration :**
-   - Implémentés : ✓
-   - Fonctionnels : ✗
-   - Problèmes :
-     * Dépendances manquantes
-     * Configuration incorrecte
-     * Erreurs d'importation
-
-3. **Tests E2E :**
-   - Implémentés : ✓
-   - Fonctionnels : ✗
-   - Problèmes :
-     * Configuration Playwright
-     * Authentification bloquée
-     * Scénarios incomplets
-
-### Points Bloquants
-
-1. **Critique :**
-   - Création premier admin impossible
-   - Erreur "Internal Server Error"
-   - Impact sur tous les tests d'authentification
-
-2. **Structurels :**
-   - Incohérences de nommage (Employee/Employe)
-   - Fonction cache_result manquante
-   - Imports relatifs problématiques
-
-3. **Configuration :**
-   - Tests async mal structurés
-   - Cache Redis non initialisé
-   - Variables d'environnement incomplètes
+1.  L'utilisateur interagit avec l'interface frontend.
+2.  Le frontend envoie des requêtes à l'API backend.
+3.  Le backend traite les requêtes, interagit avec la base de données et les services ML si nécessaire.
+4.  Le backend renvoie les données au frontend.
+5.  Le frontend affiche les données à l'utilisateur.
 
 ### Dépendances Externes
 
-- **Bibliothèques Python :**
-  * FastAPI, SQLAlchemy : Configurées
-  * pytest, pytest-async : Tests présents
-  * ML libraries : Intégrées
+-   **Bibliothèques Python** :
+    -   `fastapi` : Framework web pour le backend.
+    -   `SQLAlchemy` : ORM pour interagir avec la base de données.
+    -   `requests` : Pour les requêtes HTTP.
+    -   `pandas` : Pour la manipulation de données.
+    -   `scikit-learn` : Pour les algorithmes de machine learning.
+-   **Bibliothèques React** :
+    -   `react-router-dom` : Pour la gestion des routes.
+    -   `axios` : Pour les requêtes HTTP.
+    -   `react-hook-form` : Pour la gestion des formulaires.
+    -   `@tanstack/react-query` : Pour la gestion des données asynchrones.
+-   **Services Externes** :
+    -   API Météo : Pour les données météorologiques.
+    -   API IoT : Pour les données des capteurs.
 
-- **Bibliothèques React :**
-  * Material-UI : Implémentée
-  * React Query : Configurée
-  * Testing Library : Tests présents
+### Changements Significatifs Récents
 
-### Prochaines Actions
+-   (Décrire les changements importants récents)
 
-1. **Priorité Immédiate :**
-   - Résoudre l'erreur de création admin
-   - Corriger les tests d'authentification
-   - Valider le workflow complet
+### Intégration du Feedback Utilisateur et son Impact sur le Développement
 
-2. **Corrections Structurelles :**
-   - Harmoniser les noms de classes
-   - Implémenter cache_result
-   - Corriger les imports
-=======
-1. L'utilisateur interagit avec l'interface frontend.
-2. Le frontend envoie des requêtes à l'API backend.
-3. Le backend traite les requêtes, interagit avec la base de données et les services ML si nécessaire.
-4. Le backend renvoie les données au frontend.
-5. Le frontend affiche les données à l'utilisateur.
+-   (Décrire comment le feedback utilisateur est intégré dans le processus de développement)
 
-### Dépendances Externes
+### Notes Additionnelles
 
--   **Bibliothèques Python** : Listées dans `requirements.txt`.
-    -   `fastapi` : Framework web pour le backend.
-    -   `SQLAlchemy` : ORM pour interagir avec la base de données.
-    -   `alembic`: Pour les migrations de base de données.
-    -   `requests` : Pour les requêtes HTTP.
-    -   `pandas` : Pour la manipulation de données.
-    -   `scikit-learn` : Pour les algorithmes de machine learning.
--   **Bibliothèques React** : Listées dans `frontend/package.json`.
-    -   `react` : Bibliothèque principale pour la construction de l'interface utilisateur.
-    -   `vite` : Outil de build pour le frontend.
-    -   `vitest` : Framework de test pour le frontend.
-    -   `react-router-dom` : Pour la gestion des routes.
-    -   `axios` : Pour les requêtes HTTP.
-    -   `react-hook-form` : Pour la gestion des formulaires.
-    -   `@tanstack/react-query` : Pour la gestion des données asynchrones.
--   **Services Externes** :
-    -   API Météo : Pour les données météorologiques.
-    -   API IoT : Pour les données des capteurs.
--   **SDK MCP** : Utilisé pour construire les serveurs MCP.
->>>>>>> c01ec3d4
-
-3. **Validation :**
-   - Exécuter les tests par module
-   - Corriger les erreurs de syntaxe
-   - Valider les intégrations
-
-<<<<<<< HEAD
-### Points de Surveillance
-=======
--   Configuration initiale de la structure du projet.
->>>>>>> c01ec3d4
-
-1. **Performance :**
-   - Tests de charge présents
-   - Monitoring à configurer
-   - Cache à optimiser
-
-<<<<<<< HEAD
-2. **Sécurité :**
-   - Tests de sécurité implémentés
-   - Audit à effectuer
-   - Tokens à valider
-=======
--   Le feedback utilisateur est collecté via différents canaux et utilisé pour informer les priorités de développement et la correction de bugs.
->>>>>>> c01ec3d4
-
-3. **Maintenance :**
-   - Documentation à mettre à jour
-   - Logs à centraliser
-   - Monitoring à configurer
-
-Cette vue d'ensemble reflète l'état actuel du code, avec un accent particulier sur le problème critique de création d'admin et l'état des tests qui sont implémentés mais non fonctionnels.+-   (Ajouter toute autre information pertinente)