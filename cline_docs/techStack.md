<<<<<<< HEAD
## Stack Technique de l'ERP

### Backend

1. **Framework Principal**
   - FastAPI (>= 0.95.1)
   - Python 3.12
   - SQLAlchemy (>= 2.0.10)
   - Pydantic (>= 2.9.0)

2. **Base de Données**
   - PostgreSQL
   - Alembic pour les migrations
   - SQLite pour les tests

3. **Authentification**
   - JWT avec python-jose
   - Passlib pour le hachage
   - État actuel : Problème de création admin
   - Points bloquants :
     * Schéma incomplet pour FirstAdminCreate
     * Gestion incomplète des rôles
     * Transaction non atomique

4. **Cache et Performance**
   - Redis
   - Cache service à implémenter
   - Fonction cache_result manquante

### Frontend

1. **Framework Principal**
   - React avec TypeScript
   - Vite pour le build
   - Material-UI pour l'interface

2. **Gestion d'État**
   - React Context
   - React Query pour les données
   - Hooks personnalisés

3. **Tests**
   - Jest
   - React Testing Library
   - Playwright pour E2E
=======
## Pile Technologique

- **Python :** Utilisé pour le développement backend, les scripts et potentiellement certains services (basé sur les fichiers `.py` et `alembic`).
- **FastAPI :** Probablement utilisé pour construire l'API (basé sur la structure du répertoire `api/v1/endpoints`).
- **SQLAlchemy :** Probablement utilisé comme ORM pour les interactions avec la base de données (basé sur `alembic` et le répertoire `models`).
- **TypeScript :** Utilisé pour le développement frontend (basé sur le répertoire `frontend` et les extensions de fichiers `.ts`).
- **React :** Probablement utilisé comme framework frontend (basé sur les répertoires `frontend/src` et `frontend/components`).
- **Vite :** Utilisé comme outil de build frontend (basé sur `vite.config.ts`).
- **Vitest :** Utilisé pour les tests unitaires frontend (basé sur `vitest.config.ts`).
- **MCP (Model Context Protocol) :** Utilisé pour étendre les capacités avec des outils et services externes.
- **PostgreSQL :** Utilisé comme base de données.
- **VS Code :** Utilisé comme environnement de développement intégré.
- **Git :** Utilisé pour la gestion de version.
- **Docker :** Utilisé pour la conteneurisation.
>>>>>>> c01ec3d4

### Services ML

<<<<<<< HEAD
1. **Frameworks**
   - scikit-learn
   - TensorFlow
   - PyTorch

2. **Intégrations**
   - API Météo
   - IoT Sensors
   - Analytics Cross-Module

### Sécurité

1. **Authentification**
   - JWT (JSON Web Tokens)
   - Rôles et Permissions
   - Sessions Redis

2. **Encryption**
   - Argon2 pour les mots de passe
   - SSL/TLS pour les communications
   - Données sensibles chiffrées

### Monitoring

1. **Logging**
   - Structlog
   - Sentry pour les erreurs
   - OpenTelemetry

2. **Métriques**
   - Prometheus
   - Grafana (prévu)
   - Alerting (à configurer)

### Tests

1. **Backend**
   - pytest
   - pytest-asyncio
   - pytest-cov
   - SQLite en mémoire

2. **Frontend**
   - Jest
   - React Testing Library
   - Cypress (prévu)

3. **E2E**
   - Playwright
   - pytest-playwright

### Déploiement

1. **Conteneurisation**
   - Docker
   - Docker Compose
   - Images optimisées

2. **CI/CD**
   - GitHub Actions
   - Tests automatisés
   - Déploiement continu

### Points d'Attention

1. **Problèmes Critiques**
   - Création admin non fonctionnelle
   - Cache service incomplet
   - Tests async mal structurés

2. **Améliorations Nécessaires**
   - Compléter les schémas Pydantic
   - Améliorer la gestion des transactions
   - Optimiser les requêtes SQL

3. **Documentation**
   - Sphinx pour l'API
   - MkDocs pour la documentation utilisateur
   - Docstrings à compléter

Cette stack technique est conçue pour un ERP agricole moderne, avec une attention particulière à la scalabilité et la maintenance. Les points d'attention actuels se concentrent sur la résolution des problèmes d'authentification et l'amélioration de la couverture des tests.
=======
- **Bibliothèques Python :** (Spécifier les bibliothèques tierces utilisées)
- **Bibliothèques React :** (Spécifier les bibliothèques tierces utilisées)
- **Services Externes :** (Spécifier les API ou services externes utilisés)
>>>>>>> c01ec3d4
<|MERGE_RESOLUTION|>--- conflicted
+++ resolved
@@ -1,50 +1,3 @@
-<<<<<<< HEAD
-## Stack Technique de l'ERP
-
-### Backend
-
-1. **Framework Principal**
-   - FastAPI (>= 0.95.1)
-   - Python 3.12
-   - SQLAlchemy (>= 2.0.10)
-   - Pydantic (>= 2.9.0)
-
-2. **Base de Données**
-   - PostgreSQL
-   - Alembic pour les migrations
-   - SQLite pour les tests
-
-3. **Authentification**
-   - JWT avec python-jose
-   - Passlib pour le hachage
-   - État actuel : Problème de création admin
-   - Points bloquants :
-     * Schéma incomplet pour FirstAdminCreate
-     * Gestion incomplète des rôles
-     * Transaction non atomique
-
-4. **Cache et Performance**
-   - Redis
-   - Cache service à implémenter
-   - Fonction cache_result manquante
-
-### Frontend
-
-1. **Framework Principal**
-   - React avec TypeScript
-   - Vite pour le build
-   - Material-UI pour l'interface
-
-2. **Gestion d'État**
-   - React Context
-   - React Query pour les données
-   - Hooks personnalisés
-
-3. **Tests**
-   - Jest
-   - React Testing Library
-   - Playwright pour E2E
-=======
 ## Pile Technologique
 
 - **Python :** Utilisé pour le développement backend, les scripts et potentiellement certains services (basé sur les fichiers `.py` et `alembic`).
@@ -59,94 +12,9 @@
 - **VS Code :** Utilisé comme environnement de développement intégré.
 - **Git :** Utilisé pour la gestion de version.
 - **Docker :** Utilisé pour la conteneurisation.
->>>>>>> c01ec3d4
 
 ### Services ML
 
-<<<<<<< HEAD
-1. **Frameworks**
-   - scikit-learn
-   - TensorFlow
-   - PyTorch
-
-2. **Intégrations**
-   - API Météo
-   - IoT Sensors
-   - Analytics Cross-Module
-
-### Sécurité
-
-1. **Authentification**
-   - JWT (JSON Web Tokens)
-   - Rôles et Permissions
-   - Sessions Redis
-
-2. **Encryption**
-   - Argon2 pour les mots de passe
-   - SSL/TLS pour les communications
-   - Données sensibles chiffrées
-
-### Monitoring
-
-1. **Logging**
-   - Structlog
-   - Sentry pour les erreurs
-   - OpenTelemetry
-
-2. **Métriques**
-   - Prometheus
-   - Grafana (prévu)
-   - Alerting (à configurer)
-
-### Tests
-
-1. **Backend**
-   - pytest
-   - pytest-asyncio
-   - pytest-cov
-   - SQLite en mémoire
-
-2. **Frontend**
-   - Jest
-   - React Testing Library
-   - Cypress (prévu)
-
-3. **E2E**
-   - Playwright
-   - pytest-playwright
-
-### Déploiement
-
-1. **Conteneurisation**
-   - Docker
-   - Docker Compose
-   - Images optimisées
-
-2. **CI/CD**
-   - GitHub Actions
-   - Tests automatisés
-   - Déploiement continu
-
-### Points d'Attention
-
-1. **Problèmes Critiques**
-   - Création admin non fonctionnelle
-   - Cache service incomplet
-   - Tests async mal structurés
-
-2. **Améliorations Nécessaires**
-   - Compléter les schémas Pydantic
-   - Améliorer la gestion des transactions
-   - Optimiser les requêtes SQL
-
-3. **Documentation**
-   - Sphinx pour l'API
-   - MkDocs pour la documentation utilisateur
-   - Docstrings à compléter
-
-Cette stack technique est conçue pour un ERP agricole moderne, avec une attention particulière à la scalabilité et la maintenance. Les points d'attention actuels se concentrent sur la résolution des problèmes d'authentification et l'amélioration de la couverture des tests.
-=======
 - **Bibliothèques Python :** (Spécifier les bibliothèques tierces utilisées)
 - **Bibliothèques React :** (Spécifier les bibliothèques tierces utilisées)
-- **Services Externes :** (Spécifier les API ou services externes utilisés)
->>>>>>> c01ec3d4
+- **Services Externes :** (Spécifier les API ou services externes utilisés)