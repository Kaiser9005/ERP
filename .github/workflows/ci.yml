name: CI

on:
  push:
    branches: [ main ]
  pull_request:
    branches: [ main ]

jobs:
  test-backend:
    runs-on: ubuntu-latest
    services:
      postgres:
        image: postgres:14
        env:
          POSTGRES_USER: postgres
          POSTGRES_PASSWORD: postgres
          POSTGRES_DB: test_db
        ports:
          - 5432:5432
        options: >-
          --health-cmd pg_isready
          --health-interval 10s
          --health-timeout 5s
          --health-retries 5
      redis:
        image: redis:7
        ports:
          - 6379:6379
        options: >-
          --health-cmd "redis-cli ping"
          --health-interval 10s
          --health-timeout 5s
          --health-retries 5

    steps:
    - uses: actions/checkout@v4
    
    - name: Set up Python
      uses: actions/setup-python@v5
      with:
        python-version: '3.10'
        cache: 'pip'
        
    - name: Installation des dépendances
      run: |
        python -m pip install --upgrade pip
        pip install -r requirements.txt
        
    - name: Tests unitaires
      env:
        DATABASE_URL: postgresql://postgres:postgres@localhost:5432/test_db
        REDIS_URL: redis://localhost:6379/0
        VITE_WEATHER_API_KEY: ${{ secrets.VITE_WEATHER_API_KEY }}
        ML_MODEL_PATH: ./models/ml
        ANALYTICS_DATA_PATH: ./data/analytics
        IOT_SENSOR_CONFIG: ./config/iot_sensors.json
      run: |
        pytest tests/ --cov=. --cov-report=xml --ignore=tests/integration --ignore=tests/e2e --ignore=tests/ml --ignore=tests/inventory_ml --ignore=tests/projects_ml

    - name: Tests d'intégration
      env:
        DATABASE_URL: postgresql://postgres:postgres@localhost:5432/test_db
        REDIS_URL: redis://localhost:6379/0
        ML_MODEL_PATH: ./models/ml
        ANALYTICS_DATA_PATH: ./data/analytics
        IOT_SENSOR_CONFIG: ./config/iot_sensors.json
      run: |
        pytest tests/integration/ --cov=. --cov-report=xml --cov-append

    - name: Tests ML
      env:
        DATABASE_URL: postgresql://postgres:postgres@localhost:5432/test_db
        REDIS_URL: redis://localhost:6379/0
        ML_MODEL_PATH: ./models/ml
        ANALYTICS_DATA_PATH: ./data/analytics
      run: |
        pytest tests/ml/ tests/inventory_ml/ tests/projects_ml/ --cov=. --cov-report=xml --cov-append

    - name: Tests E2E
      env:
        DATABASE_URL: postgresql://postgres:postgres@localhost:5432/test_db
        REDIS_URL: redis://localhost:6379/0
        VITE_WEATHER_API_KEY: ${{ vars.VITE_WEATHER_API_KEY }}
        ML_MODEL_PATH: ./models/ml
        ANALYTICS_DATA_PATH: ./data/analytics
        IOT_SENSOR_CONFIG: ./config/iot_sensors.json
        OPENWEATHER_API_KEY: ${{ vars.OPENWEATHER_API_KEY }}
        IOT_API_KEY: ${{ vars.IOT_API_KEY }}
      run: |
        # Installation de Playwright
        pip install playwright
        playwright install
        
        # Démarrage du backend
        python main.py &
        sleep 10
        
        # Démarrage du frontend
        cd frontend
        npm run build
        npm run preview &
        sleep 5
        
        # Exécution des tests e2e avec notre script personnalisé
        python scripts/run_e2e_tests.py --headless
        
        # Exécution des tests e2e avec pytest pour la couverture
        cd ..
        pytest tests/e2e/ --cov=. --cov-report=xml --cov-append

    - name: Upload coverage
      uses: codecov/codecov-action@v4
      with:
        file: ./coverage.xml
        fail_ci_if_error: true

  lint:
    runs-on: ubuntu-latest
    steps:
    - uses: actions/checkout@v4
    
    - name: Set up Python
      uses: actions/setup-python@v5
      with:
        python-version: '3.10'
        cache: 'pip'
        
    - name: Installation des linters
      run: |
        python -m pip install --upgrade pip
        pip install flake8 black isort mypy bandit
        
    - name: Linting
      run: |
        flake8 .
        black . --check
        isort . --check-only
        mypy .
        bandit -r .

  migrate-db:
    needs: test-backend
    runs-on: ubuntu-latest
    services:
      postgres:
        image: postgres:14
        env:
          POSTGRES_USER: postgres
          POSTGRES_PASSWORD: postgres
          POSTGRES_DB: test_db
        ports:
          - 5432:5432
    steps:
      - uses: actions/checkout@v4
      - name: Set up Python
        uses: actions/setup-python@v5
        with:
          python-version: '3.10'
          cache: 'pip'
      - name: Install Backend Dependencies
        run: |
          python -m pip install --upgrade pip
          pip install -r requirements.txt
      - name: Run Migrations
        env:
          DATABASE_URL: postgresql://postgres:postgres@localhost:5432/test_db
        run: alembic upgrade head

  build-backend:
    runs-on: ubuntu-latest
    steps:
      - uses: actions/checkout@v4
      - name: Set up Python
        uses: actions/setup-python@v5
        with:
          python-version: '3.10'
          cache: 'pip'
      - name: Install Backend Dependencies
        run: |
          python -m pip install --upgrade pip
          pip install -r requirements.txt

  test-frontend:
    needs: build-backend
    runs-on: ubuntu-latest
    steps:
    - uses: actions/checkout@v4

    - name: Set up Node.js
      uses: actions/setup-node@v4
      with:
        node-version: '18'
        cache: 'npm'
        
    - name: Installation des dépendances
      working-directory: ./frontend
      run: npm ci
        
    - name: Configuration environnement
      working-directory: ./frontend
      run: |
        echo "VITE_WEATHER_API_KEY=${{ secrets.VITE_WEATHER_API_KEY }}" >> .env
        echo "VITE_WEATHER_LOCATION=Ebondi,Cameroon" >> .env
        echo "VITE_API_URL=http://localhost:8000" >> .env
        echo "VITE_IOT_WEBSOCKET_URL=ws://localhost:8000/ws" >> .env
        echo "VITE_ANALYTICS_REFRESH_INTERVAL=300000" >> .env
        
    - name: Vérification types
      working-directory: ./frontend
      run: npm run type-check
        
    - name: Tests unitaires React
      working-directory: ./frontend
      env:
        VITE_WEATHER_API_KEY: ${{ secrets.VITE_WEATHER_API_KEY }}
      run: npm test -- --config ./vitest.config.ts

    - name: Tests d'intégration frontend
      working-directory: ./frontend
      env:
        VITE_WEATHER_API_KEY: ${{ secrets.VITE_WEATHER_API_KEY }}
      run: npm run test:integration

    - name: Tests de performance frontend
      working-directory: ./frontend
      env:
        VITE_WEATHER_API_KEY: ${{ secrets.VITE_WEATHER_API_KEY }}
      run: npm run test:perf

    - name: Tests de benchmark
      working-directory: ./frontend
      env:
        VITE_WEATHER_API_KEY: ${{ secrets.VITE_WEATHER_API_KEY }}
      run: npm run bench:ci

    - name: Build frontend
      working-directory: ./frontend
      run: npm run build

    - name: Upload coverage frontend
      uses: codecov/codecov-action@v4
      with:
        file: ./frontend/coverage/coverage-final.json
        flags: frontend
        fail_ci_if_error: true

<<<<<<< HEAD
  deploy-staging:
    needs: [test-backend, test-frontend]
    if: github.ref == 'refs/heads/develop'
    runs-on: ubuntu-latest
    environment:
      name: ${{ github.ref == 'refs/heads/develop' && 'development' || 'staging' }}
      url: ${{ github.ref == 'refs/heads/develop' && 'https://dev.erp-agricole.com' || 'https://staging.erp-agricole.com' }}
    
    steps:
    - uses: actions/checkout@v4
    
    - name: Configure AWS credentials
      uses: aws-actions/configure-aws-credentials@v4
      with:
        aws-access-key-id: ${{ secrets.AWS_ACCESS_KEY_ID }}
        aws-secret-access-key: ${{ secrets.AWS_SECRET_ACCESS_KEY }}
        aws-region: eu-west-3
    
    - name: Login to Amazon ECR
      id: login-ecr
      uses: aws-actions/amazon-ecr-login@v2
    
    - name: Build and push backend image
      env:
        ECR_REGISTRY: ${{ steps.login-ecr.outputs.registry }}
        IMAGE_TAG: ${{ github.sha }}
      run: |
        docker build -t $ECR_REGISTRY/erp-backend:staging-$IMAGE_TAG .
        docker push $ECR_REGISTRY/erp-backend:staging-$IMAGE_TAG
    
    - name: Build and push frontend image
      env:
        ECR_REGISTRY: ${{ steps.login-ecr.outputs.registry }}
        IMAGE_TAG: ${{ github.sha }}
      run: |
        cd frontend
        docker build -t $ECR_REGISTRY/erp-frontend:staging-$IMAGE_TAG .
        docker push $ECR_REGISTRY/erp-frontend:staging-$IMAGE_TAG
    
    - name: Update ECS services
      run: |
        aws ecs update-service --cluster erp-staging --service erp-backend --force-new-deployment
        aws ecs update-service --cluster erp-staging --service erp-frontend --force-new-deployment

  deploy-production:
    needs: [test-backend, test-frontend]
    if: github.ref == 'refs/heads/main'
    runs-on: ubuntu-latest
    environment:
      name: production
      url: https://erp-agricole.com
    
    steps:
    - uses: actions/checkout@v4
    
    - name: Configure AWS credentials
      uses: aws-actions/configure-aws-credentials@v4
      with:
        aws-access-key-id: ${{ secrets.AWS_ACCESS_KEY_ID }}
        aws-secret-access-key: ${{ secrets.AWS_SECRET_ACCESS_KEY }}
        aws-region: eu-west-3
    
    - name: Login to Amazon ECR
      id: login-ecr
      uses: aws-actions/amazon-ecr-login@v2
    
    - name: Build and push backend image
      env:
        ECR_REGISTRY: ${{ steps.login-ecr.outputs.registry }}
        IMAGE_TAG: ${{ github.sha }}
      run: |
        docker build -t $ECR_REGISTRY/erp-backend:prod-$IMAGE_TAG .
        docker push $ECR_REGISTRY/erp-backend:prod-$IMAGE_TAG
    
    - name: Build and push frontend image
      env:
        ECR_REGISTRY: ${{ steps.login-ecr.outputs.registry }}
        IMAGE_TAG: ${{ github.sha }}
      run: |
        cd frontend
        docker build -t $ECR_REGISTRY/erp-frontend:prod-$IMAGE_TAG .
        docker push $ECR_REGISTRY/erp-frontend:prod-$IMAGE_TAG
    
    - name: Update ECS services
      run: |
        aws ecs update-service --cluster erp-production --service erp-backend --force-new-deployment
        aws ecs update-service --cluster erp-production --service erp-frontend --force-new-deployment

    - name: Create Sentry release
      uses: getsentry/action-release@v1
      env:
        SENTRY_AUTH_TOKEN: ${{ secrets.SENTRY_AUTH_TOKEN }}
        SENTRY_ORG: erp-agricole
        SENTRY_PROJECT: erp
      with:
        environment: production
        version: ${{ github.sha }}
=======
  deploy:
    needs: [test-backend, lint, test-frontend, migrate-db]
    runs-on: ubuntu-latest
    steps:
      - name: Déploiement
        run: echo "Déploiement en cours..."
>>>>>>> c01ec3d4
<|MERGE_RESOLUTION|>--- conflicted
+++ resolved
@@ -243,111 +243,4 @@
       with:
         file: ./frontend/coverage/coverage-final.json
         flags: frontend
-        fail_ci_if_error: true
-
-<<<<<<< HEAD
-  deploy-staging:
-    needs: [test-backend, test-frontend]
-    if: github.ref == 'refs/heads/develop'
-    runs-on: ubuntu-latest
-    environment:
-      name: ${{ github.ref == 'refs/heads/develop' && 'development' || 'staging' }}
-      url: ${{ github.ref == 'refs/heads/develop' && 'https://dev.erp-agricole.com' || 'https://staging.erp-agricole.com' }}
-    
-    steps:
-    - uses: actions/checkout@v4
-    
-    - name: Configure AWS credentials
-      uses: aws-actions/configure-aws-credentials@v4
-      with:
-        aws-access-key-id: ${{ secrets.AWS_ACCESS_KEY_ID }}
-        aws-secret-access-key: ${{ secrets.AWS_SECRET_ACCESS_KEY }}
-        aws-region: eu-west-3
-    
-    - name: Login to Amazon ECR
-      id: login-ecr
-      uses: aws-actions/amazon-ecr-login@v2
-    
-    - name: Build and push backend image
-      env:
-        ECR_REGISTRY: ${{ steps.login-ecr.outputs.registry }}
-        IMAGE_TAG: ${{ github.sha }}
-      run: |
-        docker build -t $ECR_REGISTRY/erp-backend:staging-$IMAGE_TAG .
-        docker push $ECR_REGISTRY/erp-backend:staging-$IMAGE_TAG
-    
-    - name: Build and push frontend image
-      env:
-        ECR_REGISTRY: ${{ steps.login-ecr.outputs.registry }}
-        IMAGE_TAG: ${{ github.sha }}
-      run: |
-        cd frontend
-        docker build -t $ECR_REGISTRY/erp-frontend:staging-$IMAGE_TAG .
-        docker push $ECR_REGISTRY/erp-frontend:staging-$IMAGE_TAG
-    
-    - name: Update ECS services
-      run: |
-        aws ecs update-service --cluster erp-staging --service erp-backend --force-new-deployment
-        aws ecs update-service --cluster erp-staging --service erp-frontend --force-new-deployment
-
-  deploy-production:
-    needs: [test-backend, test-frontend]
-    if: github.ref == 'refs/heads/main'
-    runs-on: ubuntu-latest
-    environment:
-      name: production
-      url: https://erp-agricole.com
-    
-    steps:
-    - uses: actions/checkout@v4
-    
-    - name: Configure AWS credentials
-      uses: aws-actions/configure-aws-credentials@v4
-      with:
-        aws-access-key-id: ${{ secrets.AWS_ACCESS_KEY_ID }}
-        aws-secret-access-key: ${{ secrets.AWS_SECRET_ACCESS_KEY }}
-        aws-region: eu-west-3
-    
-    - name: Login to Amazon ECR
-      id: login-ecr
-      uses: aws-actions/amazon-ecr-login@v2
-    
-    - name: Build and push backend image
-      env:
-        ECR_REGISTRY: ${{ steps.login-ecr.outputs.registry }}
-        IMAGE_TAG: ${{ github.sha }}
-      run: |
-        docker build -t $ECR_REGISTRY/erp-backend:prod-$IMAGE_TAG .
-        docker push $ECR_REGISTRY/erp-backend:prod-$IMAGE_TAG
-    
-    - name: Build and push frontend image
-      env:
-        ECR_REGISTRY: ${{ steps.login-ecr.outputs.registry }}
-        IMAGE_TAG: ${{ github.sha }}
-      run: |
-        cd frontend
-        docker build -t $ECR_REGISTRY/erp-frontend:prod-$IMAGE_TAG .
-        docker push $ECR_REGISTRY/erp-frontend:prod-$IMAGE_TAG
-    
-    - name: Update ECS services
-      run: |
-        aws ecs update-service --cluster erp-production --service erp-backend --force-new-deployment
-        aws ecs update-service --cluster erp-production --service erp-frontend --force-new-deployment
-
-    - name: Create Sentry release
-      uses: getsentry/action-release@v1
-      env:
-        SENTRY_AUTH_TOKEN: ${{ secrets.SENTRY_AUTH_TOKEN }}
-        SENTRY_ORG: erp-agricole
-        SENTRY_PROJECT: erp
-      with:
-        environment: production
-        version: ${{ github.sha }}
-=======
-  deploy:
-    needs: [test-backend, lint, test-frontend, migrate-db]
-    runs-on: ubuntu-latest
-    steps:
-      - name: Déploiement
-        run: echo "Déploiement en cours..."
->>>>>>> c01ec3d4
+        fail_ci_if_error: true